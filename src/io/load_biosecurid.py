"""
Module to ingest all BiosecurID .mat files into a single analysis-ready catalog.
"""

import re
from pathlib import Path
import scipy.io as sio

# regex to parse filenames like u1001s0001_sg0001.mat
FILENAME_PATTERN = re.compile(
    r"^u(?P<user>\d{4})s(?P<session>\d{4})_sg(?P<sample>\d{4})\.mat$"
)
# which sample numbers are genuine
GENUINE_SET = {1, 2, 6, 7}


def parse_filename(fname: str):
    """
    Parse a BiosecurID filename uXXXXsYYYY_sgZZZZ.mat
    into (user_id, session_id, sample_id) as ints.
    """
    m = FILENAME_PATTERN.match(fname)
    if not m:
        raise ValueError(f"Filename not in expected format: {fname}")
    return (
        int(m.group('user')),
        int(m.group('session')),
        int(m.group('sample'))
    )


def load_global(mat_path: Path):
    """
    Load a globalFeatures vector from a .mat file.
    Returns a numpy array of shape (40,).
    """
    mat = sio.loadmat(str(mat_path), squeeze_me=True, struct_as_record=False)
    return mat['globalFeatures']


def load_local(mat_path: Path):
    """
    Load a localFunctions matrix from a .mat file.
    Returns a numpy array of shape (n_samples, 9).
    """
    mat = sio.loadmat(str(mat_path), squeeze_me=True, struct_as_record=False)
    return mat['localFunctions']

<<<<<<< HEAD

def build_catalog(
    processed_root: Path,
    output_catalog: Path
):
    """
    Walks processed_root/u*/{GlobalFeatures,LocalFunctions} for all .mat files and
    builds a DataFrame with columns:
      - file_path: relative path under processed_root
      - user_id, session_id, sample_id
      - feature: 'globalfeatures' or 'localfunctions'
      - label: 'genuine' or 'forgery'

    Persists the DataFrame to Parquet at output_catalog.
    """
    processed_root = Path(processed_root)
    records = []

    for user_dir in sorted(processed_root.glob("u*")):
        for feat in ("GlobalFeatures", "LocalFunctions"):
            feat_dir = user_dir / feat
            if not feat_dir.exists():
                continue
            for mat_file in sorted(feat_dir.glob("u*.mat")):
                user, session, sample = parse_filename(mat_file.name)
                label = "genuine" if sample in GENUINE_SET else "forgery"
                rel_path = mat_file.relative_to(processed_root)
                records.append({
                    "file_path":  str(rel_path),
                    "user_id":    user,
                    "session_id": session,
                    "sample_id":  sample,
                    "feature":    feat.lower(),
                    "label":      label
                })

    df = pd.DataFrame.from_records(records)
    df.to_parquet(output_catalog, index=False)
    return df


if __name__ == "__main__":
    project_root   = Path(__file__).resolve().parents[2]
    processed_root = project_root / "data" / "processed"
    catalog_path   = project_root / "data" / "biosecurid_catalog.parquet"

    df = build_catalog(processed_root, catalog_path)
    print(f"Catalog written with {len(df)} entries to {catalog_path}")
=======
>>>>>>> 8bf38335
<|MERGE_RESOLUTION|>--- conflicted
+++ resolved
@@ -46,7 +46,6 @@
     mat = sio.loadmat(str(mat_path), squeeze_me=True, struct_as_record=False)
     return mat['localFunctions']
 
-<<<<<<< HEAD
 
 def build_catalog(
     processed_root: Path,
@@ -94,6 +93,4 @@
     catalog_path   = project_root / "data" / "biosecurid_catalog.parquet"
 
     df = build_catalog(processed_root, catalog_path)
-    print(f"Catalog written with {len(df)} entries to {catalog_path}")
-=======
->>>>>>> 8bf38335
+    print(f"Catalog written with {len(df)} entries to {catalog_path}")